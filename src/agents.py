--- conflicted
+++ resolved
@@ -426,13 +426,8 @@
         
         critic_loss.backward(retain_graph=True)
         
-<<<<<<< HEAD
         torch.nn.utils.clip_grad_norm_(self.critic_1.parameters(), max_norm=self.grad_clip)
         torch.nn.utils.clip_grad_norm_(self.critic_2.parameters(), max_norm=self.grad_clip)
-=======
-        torch.nn.utils.clip_grad_norm_(self.critic_1.parameters(), max_norm=2.0)
-        torch.nn.utils.clip_grad_norm_(self.critic_2.parameters(), max_norm=2.0)
->>>>>>> a64b56cf
         
         self.critic_1.optimizer.step()
         self.critic_2.optimizer.step()
@@ -453,12 +448,7 @@
             self.actor.optimizer.zero_grad()
             #torch.nn.utils.clip_grad_norm_(self.actor.parameters(), max_norm=self.grad_clip)
             actor_loss.backward(retain_graph=True)
-<<<<<<< HEAD
-=======
-            
-            torch.nn.utils.clip_grad_norm_(self.actor.parameters(), 1.0)
-            
->>>>>>> a64b56cf
+
             self.actor.optimizer.step()
                         
             # TEMPERATURE UPDATE
@@ -573,13 +563,9 @@
         critic_loss = -normal.log_prob(target_q_clipped).mean()
             
         self.critic.optimizer.zero_grad()  
-<<<<<<< HEAD
         critic_loss.backward(retain_graph=True)        
         #torch.nn.utils.clip_grad_norm_(self.critic.parameters(), max_norm=self.grad_clip)
-=======
-        critic_loss.backward(retain_graph=True)
-        torch.nn.utils.clip_grad_norm_(self.critic.parameters(), max_norm=2.0)
->>>>>>> a64b56cf
+
         self.critic.optimizer.step()
         
         if step % self.delay == 0:
@@ -592,11 +578,7 @@
             
             self.actor.optimizer.zero_grad()
             actor_loss.backward(retain_graph=True)
-<<<<<<< HEAD
             #torch.nn.utils.clip_grad_norm_(self.actor.parameters(), max_norm=self.grad_clip)
-=======
-            torch.nn.utils.clip_grad_norm_(self.actor.parameters(), max_norm=2.0)
->>>>>>> a64b56cf
             self.actor.optimizer.step()
                         
             # TEMPERATURE UPDATE
@@ -662,11 +644,8 @@
                                         size=args.memory_size,
                                         batch_size=args.batch_size, 
                                         layer_size=args.layer_size, 
-<<<<<<< HEAD
                                         grad_clip=args.grad_clip,
-=======
                                         delay=args.delay,
->>>>>>> a64b56cf
                                         device=device)
         
     elif args.agent_type == 'distributional':
